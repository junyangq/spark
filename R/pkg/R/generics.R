#
# Licensed to the Apache Software Foundation (ASF) under one or more
# contributor license agreements.  See the NOTICE file distributed with
# this work for additional information regarding copyright ownership.
# The ASF licenses this file to You under the Apache License, Version 2.0
# (the "License"); you may not use this file except in compliance with
# the License.  You may obtain a copy of the License at
#
#    http://www.apache.org/licenses/LICENSE-2.0
#
# Unless required by applicable law or agreed to in writing, software
# distributed under the License is distributed on an "AS IS" BASIS,
# WITHOUT WARRANTIES OR CONDITIONS OF ANY KIND, either express or implied.
# See the License for the specific language governing permissions and
# limitations under the License.
#

############ RDD Actions and Transformations ############

# @rdname aggregateRDD
# @seealso reduce
# @export
setGeneric("aggregateRDD",
           function(x, zeroValue, seqOp, combOp) { standardGeneric("aggregateRDD") })

setGeneric("cacheRDD", function(x) { standardGeneric("cacheRDD") })

# @rdname coalesce
# @seealso repartition
# @export
setGeneric("coalesce", function(x, numPartitions, ...) { standardGeneric("coalesce") })

# @rdname checkpoint-methods
# @export
setGeneric("checkpoint", function(x) { standardGeneric("checkpoint") })

setGeneric("collectRDD", function(x, ...) { standardGeneric("collectRDD") })

# @rdname collect-methods
# @export
setGeneric("collectAsMap", function(x) { standardGeneric("collectAsMap") })

# @rdname collect-methods
# @export
setGeneric("collectPartition",
           function(x, partitionId) {
             standardGeneric("collectPartition")
           })

<<<<<<< HEAD
# @rdname count
# @export
setGeneric("count", function(x) { standardGeneric("count") })
=======
setGeneric("countRDD", function(x) { standardGeneric("countRDD") })

setGeneric("lengthRDD", function(x) { standardGeneric("lengthRDD") })
>>>>>>> ec5f157a

# @rdname countByValue
# @export
setGeneric("countByValue", function(x) { standardGeneric("countByValue") })

# @rdname crosstab
# @export
setGeneric("crosstab", function(x, col1, col2) { standardGeneric("crosstab") })

# @rdname freqItems
# @export
setGeneric("freqItems", function(x, cols, support = 0.01) { standardGeneric("freqItems") })

# @rdname approxQuantile
# @export
setGeneric("approxQuantile",
           function(x, col, probabilities, relativeError) {
             standardGeneric("approxQuantile")
           })

setGeneric("distinctRDD", function(x, numPartitions = 1) { standardGeneric("distinctRDD") })

# @rdname filterRDD
# @export
setGeneric("filterRDD", function(x, f) { standardGeneric("filterRDD") })

<<<<<<< HEAD

# @rdname first
# @export
setGeneric("first", function(x, ...) { standardGeneric("first") })
=======
setGeneric("firstRDD", function(x, ...) { standardGeneric("firstRDD") })
>>>>>>> ec5f157a

# @rdname flatMap
# @export
setGeneric("flatMap", function(X, FUN) { standardGeneric("flatMap") })

# @rdname fold
# @seealso reduce
# @export
setGeneric("fold", function(x, zeroValue, op) { standardGeneric("fold") })

setGeneric("foreach", function(x, func) { standardGeneric("foreach") })

setGeneric("foreachPartition", function(x, func) { standardGeneric("foreachPartition") })

# The jrdd accessor function.
setGeneric("getJRDD", function(rdd, ...) { standardGeneric("getJRDD") })

# @rdname glom
# @export
setGeneric("glom", function(x) { standardGeneric("glom") })

# @rdname histogram
# @export
setGeneric("histogram", function(df, col, nbins=10) { standardGeneric("histogram") })

setGeneric("joinRDD", function(x, y, ...) { standardGeneric("joinRDD") })

# @rdname keyBy
# @export
setGeneric("keyBy", function(x, func) { standardGeneric("keyBy") })

setGeneric("lapplyPartition", function(X, FUN) { standardGeneric("lapplyPartition") })

setGeneric("lapplyPartitionsWithIndex",
           function(X, FUN) {
             standardGeneric("lapplyPartitionsWithIndex")
           })

setGeneric("map", function(X, FUN) { standardGeneric("map") })

setGeneric("mapPartitions", function(X, FUN) { standardGeneric("mapPartitions") })

setGeneric("mapPartitionsWithIndex",
           function(X, FUN) { standardGeneric("mapPartitionsWithIndex") })

# @rdname maximum
# @export
setGeneric("maximum", function(x) { standardGeneric("maximum") })

# @rdname minimum
# @export
setGeneric("minimum", function(x) { standardGeneric("minimum") })

# @rdname sumRDD
# @export
setGeneric("sumRDD", function(x) { standardGeneric("sumRDD") })

# @rdname name
# @export
setGeneric("name", function(x) { standardGeneric("name") })

# @rdname getNumPartitions
# @export
setGeneric("getNumPartitions", function(x) { standardGeneric("getNumPartitions") })

# @rdname getNumPartitions
# @export
setGeneric("numPartitions", function(x) { standardGeneric("numPartitions") })

setGeneric("persistRDD", function(x, newLevel) { standardGeneric("persistRDD") })

# @rdname pipeRDD
# @export
setGeneric("pipeRDD", function(x, command, env = list()) { standardGeneric("pipeRDD")})

# @rdname pivot
# @export
setGeneric("pivot", function(x, colname, values = list()) { standardGeneric("pivot") })

# @rdname reduce
# @export
setGeneric("reduce", function(x, func) { standardGeneric("reduce") })

setGeneric("repartitionRDD", function(x, ...) { standardGeneric("repartitionRDD") })

# @rdname sampleRDD
# @export
setGeneric("sampleRDD",
           function(x, withReplacement, fraction, seed) {
             standardGeneric("sampleRDD")
           })

# @rdname saveAsObjectFile
# @seealso objectFile
# @export
setGeneric("saveAsObjectFile", function(x, path) { standardGeneric("saveAsObjectFile") })

# @rdname saveAsTextFile
# @export
setGeneric("saveAsTextFile", function(x, path) { standardGeneric("saveAsTextFile") })

# @rdname setName
# @export
setGeneric("setName", function(x, name) { standardGeneric("setName") })

setGeneric("showRDD", function(object, ...) { standardGeneric("showRDD") })

# @rdname sortBy
# @export
setGeneric("sortBy",
           function(x, func, ascending = TRUE, numPartitions = 1) {
             standardGeneric("sortBy")
           })

setGeneric("takeRDD", function(x, num) { standardGeneric("takeRDD") })

# @rdname takeOrdered
# @export
setGeneric("takeOrdered", function(x, num) { standardGeneric("takeOrdered") })

# @rdname takeSample
# @export
setGeneric("takeSample",
           function(x, withReplacement, num, seed) {
             standardGeneric("takeSample")
           })

# @rdname top
# @export
setGeneric("top", function(x, num) { standardGeneric("top") })

# @rdname unionRDD
# @export
setGeneric("unionRDD", function(x, y) { standardGeneric("unionRDD") })

setGeneric("unpersistRDD", function(x, ...) { standardGeneric("unpersistRDD") })

# @rdname zipRDD
# @export
setGeneric("zipRDD", function(x, other) { standardGeneric("zipRDD") })

# @rdname zipRDD
# @export
setGeneric("zipPartitions", function(..., func) { standardGeneric("zipPartitions") },
           signature = "...")

# @rdname zipWithIndex
# @seealso zipWithUniqueId
# @export
setGeneric("zipWithIndex", function(x) { standardGeneric("zipWithIndex") })

# @rdname zipWithUniqueId
# @seealso zipWithIndex
# @export
setGeneric("zipWithUniqueId", function(x) { standardGeneric("zipWithUniqueId") })


############ Binary Functions #############

# @rdname cartesian
# @export
setGeneric("cartesian", function(x, other) { standardGeneric("cartesian") })

# @rdname countByKey
# @export
setGeneric("countByKey", function(x) { standardGeneric("countByKey") })

# @rdname flatMapValues
# @export
setGeneric("flatMapValues", function(X, FUN) { standardGeneric("flatMapValues") })

# @rdname intersection
# @export
setGeneric("intersection",
           function(x, other, numPartitions = 1) {
             standardGeneric("intersection")
           })

# @rdname keys
# @export
setGeneric("keys", function(x) { standardGeneric("keys") })

# @rdname lookup
# @export
setGeneric("lookup", function(x, key) { standardGeneric("lookup") })

# @rdname mapValues
# @export
setGeneric("mapValues", function(X, FUN) { standardGeneric("mapValues") })

# @rdname sampleByKey
# @export
setGeneric("sampleByKey",
           function(x, withReplacement, fractions, seed) {
             standardGeneric("sampleByKey")
           })

# @rdname values
# @export
setGeneric("values", function(x) { standardGeneric("values") })


############ Shuffle Functions ############

# @rdname aggregateByKey
# @seealso foldByKey, combineByKey
# @export
setGeneric("aggregateByKey",
           function(x, zeroValue, seqOp, combOp, numPartitions) {
             standardGeneric("aggregateByKey")
           })

# @rdname cogroup
# @export
setGeneric("cogroup",
           function(..., numPartitions) {
             standardGeneric("cogroup")
           },
           signature = "...")

# @rdname combineByKey
# @seealso groupByKey, reduceByKey
# @export
setGeneric("combineByKey",
           function(x, createCombiner, mergeValue, mergeCombiners, numPartitions) {
             standardGeneric("combineByKey")
           })

# @rdname foldByKey
# @seealso aggregateByKey, combineByKey
# @export
setGeneric("foldByKey",
           function(x, zeroValue, func, numPartitions) {
             standardGeneric("foldByKey")
           })

# @rdname join-methods
# @export
setGeneric("fullOuterJoin", function(x, y, numPartitions) { standardGeneric("fullOuterJoin") })

# @rdname groupByKey
# @seealso reduceByKey
# @export
setGeneric("groupByKey", function(x, numPartitions) { standardGeneric("groupByKey") })

# @rdname join-methods
# @export
setGeneric("join", function(x, y, ...) { standardGeneric("join") })

# @rdname join-methods
# @export
setGeneric("leftOuterJoin", function(x, y, numPartitions) { standardGeneric("leftOuterJoin") })

setGeneric("partitionByRDD", function(x, ...) { standardGeneric("partitionByRDD") })

# @rdname reduceByKey
# @seealso groupByKey
# @export
setGeneric("reduceByKey", function(x, combineFunc, numPartitions) { standardGeneric("reduceByKey")})

# @rdname reduceByKeyLocally
# @seealso reduceByKey
# @export
setGeneric("reduceByKeyLocally",
           function(x, combineFunc) {
             standardGeneric("reduceByKeyLocally")
           })

# @rdname join-methods
# @export
setGeneric("rightOuterJoin", function(x, y, numPartitions) { standardGeneric("rightOuterJoin") })

# @rdname sortByKey
# @export
setGeneric("sortByKey",
           function(x, ascending = TRUE, numPartitions = 1) {
             standardGeneric("sortByKey")
           })

# @rdname subtract
# @export
setGeneric("subtract",
           function(x, other, numPartitions = 1) {
             standardGeneric("subtract")
           })

# @rdname subtractByKey
# @export
setGeneric("subtractByKey",
           function(x, other, numPartitions = 1) {
             standardGeneric("subtractByKey")
           })


################### Broadcast Variable Methods #################

# @rdname broadcast
# @export
setGeneric("value", function(bcast) { standardGeneric("value") })


####################  SparkDataFrame Methods ########################

#' @param x a SparkDataFrame or GroupedData.
#' @param ... further arguments to be passed to or from other methods.
#' @return A SparkDataFrame.
#' @rdname summarize
#' @export
setGeneric("agg", function (x, ...) { standardGeneric("agg") })

#' @rdname arrange
#' @export
setGeneric("arrange", function(x, col, ...) { standardGeneric("arrange") })

#' @rdname as.data.frame
#' @export
setGeneric("as.data.frame",
           function(x, row.names = NULL, optional = FALSE, ...) {
             standardGeneric("as.data.frame")
           })

#' @rdname attach
#' @export
setGeneric("attach")

<<<<<<< HEAD
#' @param do.NULL Currently not used.
#' @param prefix Currently not used.
=======
#' @rdname cache
#' @export
setGeneric("cache", function(x) { standardGeneric("cache") })

#' @rdname collect
#' @export
setGeneric("collect", function(x, ...) { standardGeneric("collect") })

>>>>>>> ec5f157a
#' @rdname columns
#' @export
setGeneric("colnames", function(x, do.NULL = TRUE, prefix = "col") { standardGeneric("colnames") })

#' @rdname columns
#' @export
setGeneric("colnames<-", function(x, value) { standardGeneric("colnames<-") })

#' @rdname coltypes
#' @export
setGeneric("coltypes", function(x) { standardGeneric("coltypes") })

#' @rdname coltypes
#' @export
setGeneric("coltypes<-", function(x, value) { standardGeneric("coltypes<-") })

#' @rdname columns
#' @export
setGeneric("columns", function(x) {standardGeneric("columns") })

#' @rdname nrow
#' @export
setGeneric("count", function(x) { standardGeneric("count") })

#' @rdname cov
#' @param x a Column object or a SparkDataFrame.
#' @param ... additional argument(s). If `x` is a Column object, a Column object
#'        should be provided. If `x` is a SparkDataFrame, two column names should
#'        be provided.
#' @export
setGeneric("cov", function(x, ...) {standardGeneric("cov") })

#' @rdname corr
#' @param x a Column object or a SparkDataFrame.
#' @param ... additional argument(s). If `x` is a Column object, a Column object
#'        should be provided. If `x` is a SparkDataFrame, two column names should
#'        be provided.
#' @export
setGeneric("corr", function(x, ...) {standardGeneric("corr") })

#' @rdname cov
#' @export
setGeneric("covar_samp", function(col1, col2) {standardGeneric("covar_samp") })

#' @rdname covar_pop
#' @export
setGeneric("covar_pop", function(col1, col2) {standardGeneric("covar_pop") })

#' @rdname createOrReplaceTempView
#' @export
setGeneric("createOrReplaceTempView",
           function(x, viewName) {
             standardGeneric("createOrReplaceTempView")
           })

#' @rdname dapply
#' @export
setGeneric("dapply", function(x, func, schema) { standardGeneric("dapply") })

#' @rdname dapplyCollect
#' @export
setGeneric("dapplyCollect", function(x, func) { standardGeneric("dapplyCollect") })

#' @param x a SparkDataFrame or GroupedData.
#' @param ... additional argument(s) passed to the method.
#' @rdname gapply
#' @export
setGeneric("gapply", function(x, ...) { standardGeneric("gapply") })

#' @param x a SparkDataFrame or GroupedData.
#' @param ... additional argument(s) passed to the method.
#' @rdname gapplyCollect
#' @export
setGeneric("gapplyCollect", function(x, ...) { standardGeneric("gapplyCollect") })

#' @rdname summary
#' @export
setGeneric("describe", function(x, col, ...) { standardGeneric("describe") })

#' @rdname distinct
#' @export
setGeneric("distinct", function(x) { standardGeneric("distinct") })

#' @rdname drop
#' @export
setGeneric("drop", function(x, ...) { standardGeneric("drop") })

#' @rdname dropDuplicates
#' @export
setGeneric("dropDuplicates", function(x, ...) { standardGeneric("dropDuplicates") })

#' @rdname nafunctions
#' @export
setGeneric("dropna",
           function(x, how = c("any", "all"), minNonNulls = NULL, cols = NULL) {
             standardGeneric("dropna")
           })

#' @rdname nafunctions
#' @export
setGeneric("na.omit",
           function(object, ...) {
             standardGeneric("na.omit")
           })

#' @rdname dtypes
#' @export
setGeneric("dtypes", function(x) { standardGeneric("dtypes") })

#' @rdname explain
#' @export
setGeneric("explain", function(x, ...) { standardGeneric("explain") })

#' @rdname except
#' @export
setGeneric("except", function(x, y) { standardGeneric("except") })

#' @rdname nafunctions
#' @export
setGeneric("fillna", function(x, value, cols = NULL) { standardGeneric("fillna") })

#' @rdname filter
#' @export
setGeneric("filter", function(x, condition) { standardGeneric("filter") })

#' @rdname first
#' @export
setGeneric("first", function(x, ...) { standardGeneric("first") })

#' @rdname groupBy
#' @export
setGeneric("group_by", function(x, ...) { standardGeneric("group_by") })

#' @rdname groupBy
#' @export
setGeneric("groupBy", function(x, ...) { standardGeneric("groupBy") })

#' @rdname insertInto
#' @export
setGeneric("insertInto", function(x, tableName, ...) { standardGeneric("insertInto") })

#' @rdname intersect
#' @export
setGeneric("intersect", function(x, y) { standardGeneric("intersect") })

#' @rdname isLocal
#' @export
setGeneric("isLocal", function(x) { standardGeneric("isLocal") })

#' @rdname limit
#' @export
setGeneric("limit", function(x, num) {standardGeneric("limit") })

#' @rdname merge
#' @export
setGeneric("merge")

#' @rdname mutate
#' @export
setGeneric("mutate", function(.data, ...) {standardGeneric("mutate") })

#' @rdname orderBy
#' @export
setGeneric("orderBy", function(x, col, ...) { standardGeneric("orderBy") })

#' @rdname persist
#' @export
setGeneric("persist", function(x, newLevel) { standardGeneric("persist") })

#' @rdname printSchema
#' @export
setGeneric("printSchema", function(x) { standardGeneric("printSchema") })

#' @rdname registerTempTable-deprecated
#' @export
setGeneric("registerTempTable", function(x, tableName) { standardGeneric("registerTempTable") })

#' @rdname rename
#' @export
setGeneric("rename", function(x, ...) { standardGeneric("rename") })

#' @rdname repartition
#' @export
setGeneric("repartition", function(x, ...) { standardGeneric("repartition") })

#' @rdname sample
#' @export
setGeneric("sample",
           function(x, withReplacement, fraction, seed) {
             standardGeneric("sample")
           })

#' @rdname sample
#' @export
setGeneric("sample_frac",
           function(x, withReplacement, fraction, seed) { standardGeneric("sample_frac") })

#' @rdname sampleBy
#' @export
setGeneric("sampleBy", function(x, col, fractions, seed) { standardGeneric("sampleBy") })

#' @rdname saveAsTable
#' @export
setGeneric("saveAsTable", function(df, tableName, source = NULL, mode = "error", ...) {
  standardGeneric("saveAsTable")
})

#' @export
setGeneric("str")

#' @rdname take
#' @export
setGeneric("take", function(x, num) { standardGeneric("take") })

#' @rdname mutate
#' @export
setGeneric("transform", function(`_data`, ...) {standardGeneric("transform") })

#' @rdname write.df
#' @export
setGeneric("write.df", function(df, path, source = NULL, mode = "error", ...) {
  standardGeneric("write.df")
})

#' @rdname write.df
#' @export
setGeneric("saveDF", function(df, path, source = NULL, mode = "error", ...) {
  standardGeneric("saveDF")
})

#' @rdname write.jdbc
#' @export
setGeneric("write.jdbc", function(x, url, tableName, mode = "error", ...) {
  standardGeneric("write.jdbc")
})

#' @rdname write.json
#' @export
setGeneric("write.json", function(x, path) { standardGeneric("write.json") })

#' @rdname write.orc
#' @export
setGeneric("write.orc", function(x, path) { standardGeneric("write.orc") })

#' @rdname write.parquet
#' @export
setGeneric("write.parquet", function(x, path) { standardGeneric("write.parquet") })

#' @rdname write.parquet
#' @export
setGeneric("saveAsParquetFile", function(x, path) { standardGeneric("saveAsParquetFile") })

#' @rdname write.text
#' @export
setGeneric("write.text", function(x, path) { standardGeneric("write.text") })

#' @rdname schema
#' @export
setGeneric("schema", function(x) { standardGeneric("schema") })

#' @rdname select
#' @export
setGeneric("select", function(x, col, ...) { standardGeneric("select") } )

#' @rdname selectExpr
#' @export
setGeneric("selectExpr", function(x, expr, ...) { standardGeneric("selectExpr") })

#' @rdname showDF
#' @export
setGeneric("showDF", function(x, ...) { standardGeneric("showDF") })

#' @rdname subset
#' @export
setGeneric("subset", function(x, ...) { standardGeneric("subset") })

#' @rdname summarize
#' @export
setGeneric("summarize", function(x, ...) { standardGeneric("summarize") })

#' @rdname summary
#' @export
setGeneric("summary", function(object, ...) { standardGeneric("summary") })

setGeneric("toJSON", function(x) { standardGeneric("toJSON") })

setGeneric("toRDD", function(x) { standardGeneric("toRDD") })

#' @rdname union
#' @export
setGeneric("union", function(x, y) { standardGeneric("union") })

#' @rdname union
#' @export
setGeneric("unionAll", function(x, y) { standardGeneric("unionAll") })

#' @rdname unpersist-methods
#' @export
setGeneric("unpersist", function(x, ...) { standardGeneric("unpersist") })

#' @rdname filter
#' @export
setGeneric("where", function(x, condition) { standardGeneric("where") })

#' @rdname with
#' @export
setGeneric("with")

#' @rdname withColumn
#' @export
setGeneric("withColumn", function(x, colName, col) { standardGeneric("withColumn") })

#' @rdname rename
#' @export
setGeneric("withColumnRenamed",
           function(x, existingCol, newCol) { standardGeneric("withColumnRenamed") })

#' @rdname write.df
#' @export
setGeneric("write.df", function(df, path, ...) { standardGeneric("write.df") })

#' @rdname randomSplit
#' @export
setGeneric("randomSplit", function(x, weights, seed) { standardGeneric("randomSplit") })

###################### Column Methods ##########################

#' @rdname columnfunctions
#' @export
setGeneric("asc", function(x) { standardGeneric("asc") })

#' @rdname between
#' @export
setGeneric("between", function(x, bounds) { standardGeneric("between") })

#' @rdname cast
#' @export
setGeneric("cast", function(x, dataType) { standardGeneric("cast") })

#' @rdname columnfunctions
#' @param x a Column object.
#' @param ... additional argument(s).
#' @export
setGeneric("contains", function(x, ...) { standardGeneric("contains") })

#' @rdname columnfunctions
#' @export
setGeneric("desc", function(x) { standardGeneric("desc") })

#' @rdname endsWith
#' @export
setGeneric("endsWith", function(x, suffix) { standardGeneric("endsWith") })

#' @rdname columnfunctions
#' @export
setGeneric("getField", function(x, ...) { standardGeneric("getField") })

#' @rdname columnfunctions
#' @export
setGeneric("getItem", function(x, ...) { standardGeneric("getItem") })

#' @rdname columnfunctions
#' @export
setGeneric("isNaN", function(x) { standardGeneric("isNaN") })

#' @rdname columnfunctions
#' @export
setGeneric("isNull", function(x) { standardGeneric("isNull") })

#' @rdname columnfunctions
#' @export
setGeneric("isNotNull", function(x) { standardGeneric("isNotNull") })

#' @rdname columnfunctions
#' @export
setGeneric("like", function(x, ...) { standardGeneric("like") })

#' @rdname columnfunctions
#' @export
setGeneric("rlike", function(x, ...) { standardGeneric("rlike") })

#' @rdname startsWith
#' @export
setGeneric("startsWith", function(x, prefix) { standardGeneric("startsWith") })

#' @rdname when
#' @export
setGeneric("when", function(condition, value) { standardGeneric("when") })

#' @rdname otherwise
#' @export
setGeneric("otherwise", function(x, value) { standardGeneric("otherwise") })

#' @rdname over
#' @export
setGeneric("over", function(x, window) { standardGeneric("over") })

###################### WindowSpec Methods ##########################

#' @rdname partitionBy
#' @export
setGeneric("partitionBy", function(x, ...) { standardGeneric("partitionBy") })

#' @rdname rowsBetween
#' @export
setGeneric("rowsBetween", function(x, start, end) { standardGeneric("rowsBetween") })

#' @rdname rangeBetween
#' @export
setGeneric("rangeBetween", function(x, start, end) { standardGeneric("rangeBetween") })

#' @rdname windowPartitionBy
#' @export
setGeneric("windowPartitionBy", function(col, ...) { standardGeneric("windowPartitionBy") })

#' @rdname windowOrderBy
#' @export
setGeneric("windowOrderBy", function(col, ...) { standardGeneric("windowOrderBy") })

###################### Expression Function Methods ##########################

#' @rdname add_months
#' @export
setGeneric("add_months", function(y, x) { standardGeneric("add_months") })

#' @rdname approxCountDistinct
#' @export
setGeneric("approxCountDistinct", function(x, ...) { standardGeneric("approxCountDistinct") })

#' @rdname array_contains
#' @export
setGeneric("array_contains", function(x, value) { standardGeneric("array_contains") })

#' @rdname ascii
#' @export
setGeneric("ascii", function(x) { standardGeneric("ascii") })

#' @param x Column to compute on or a GroupedData object.
#' @param ... additional argument(s) when `x` is a GroupedData object.
#' @rdname avg
#' @export
setGeneric("avg", function(x, ...) { standardGeneric("avg") })

#' @rdname base64
#' @export
setGeneric("base64", function(x) { standardGeneric("base64") })

#' @rdname bin
#' @export
setGeneric("bin", function(x) { standardGeneric("bin") })

#' @rdname bitwiseNOT
#' @export
setGeneric("bitwiseNOT", function(x) { standardGeneric("bitwiseNOT") })

#' @rdname bround
#' @export
setGeneric("bround", function(x, ...) { standardGeneric("bround") })

#' @rdname cbrt
#' @export
setGeneric("cbrt", function(x) { standardGeneric("cbrt") })

#' @rdname ceil
#' @export
setGeneric("ceil", function(x) { standardGeneric("ceil") })

#' @rdname column
#' @export
setGeneric("column", function(x) { standardGeneric("column") })

#' @rdname concat
#' @export
setGeneric("concat", function(x, ...) { standardGeneric("concat") })

#' @rdname concat_ws
#' @export
setGeneric("concat_ws", function(sep, x, ...) { standardGeneric("concat_ws") })

#' @rdname conv
#' @export
setGeneric("conv", function(x, fromBase, toBase) { standardGeneric("conv") })

#' @rdname countDistinct
#' @export
setGeneric("countDistinct", function(x, ...) { standardGeneric("countDistinct") })

#' @rdname crc32
#' @export
setGeneric("crc32", function(x) { standardGeneric("crc32") })

#' @rdname hash
#' @export
setGeneric("hash", function(x, ...) { standardGeneric("hash") })

#' @param x empty. Should be used with no argument.
#' @rdname cume_dist
#' @export
setGeneric("cume_dist", function(x = "missing") { standardGeneric("cume_dist") })

#' @rdname datediff
#' @export
setGeneric("datediff", function(y, x) { standardGeneric("datediff") })

#' @rdname date_add
#' @export
setGeneric("date_add", function(y, x) { standardGeneric("date_add") })

#' @rdname date_format
#' @export
setGeneric("date_format", function(y, x) { standardGeneric("date_format") })

#' @rdname date_sub
#' @export
setGeneric("date_sub", function(y, x) { standardGeneric("date_sub") })

#' @rdname dayofmonth
#' @export
setGeneric("dayofmonth", function(x) { standardGeneric("dayofmonth") })

#' @rdname dayofyear
#' @export
setGeneric("dayofyear", function(x) { standardGeneric("dayofyear") })

#' @rdname decode
#' @export
setGeneric("decode", function(x, charset) { standardGeneric("decode") })

#' @param x empty. Should be used with no argument.
#' @rdname dense_rank
#' @export
setGeneric("dense_rank", function(x = "missing") { standardGeneric("dense_rank") })

#' @rdname encode
#' @export
setGeneric("encode", function(x, charset) { standardGeneric("encode") })

#' @rdname explode
#' @export
setGeneric("explode", function(x) { standardGeneric("explode") })

#' @rdname expr
#' @export
setGeneric("expr", function(x) { standardGeneric("expr") })

#' @rdname from_utc_timestamp
#' @export
setGeneric("from_utc_timestamp", function(y, x) { standardGeneric("from_utc_timestamp") })

#' @rdname format_number
#' @export
setGeneric("format_number", function(y, x) { standardGeneric("format_number") })

#' @rdname format_string
#' @export
setGeneric("format_string", function(format, x, ...) { standardGeneric("format_string") })

#' @rdname from_unixtime
#' @export
setGeneric("from_unixtime", function(x, ...) { standardGeneric("from_unixtime") })

#' @rdname greatest
#' @export
setGeneric("greatest", function(x, ...) { standardGeneric("greatest") })

#' @rdname hex
#' @export
setGeneric("hex", function(x) { standardGeneric("hex") })

#' @rdname hour
#' @export
setGeneric("hour", function(x) { standardGeneric("hour") })

#' @rdname hypot
#' @export
setGeneric("hypot", function(y, x) { standardGeneric("hypot") })

#' @rdname initcap
#' @export
setGeneric("initcap", function(x) { standardGeneric("initcap") })

#' @rdname instr
#' @export
setGeneric("instr", function(y, x) { standardGeneric("instr") })

#' @rdname is.nan
#' @export
setGeneric("isnan", function(x) { standardGeneric("isnan") })

#' @rdname kurtosis
#' @export
setGeneric("kurtosis", function(x) { standardGeneric("kurtosis") })

#' @rdname lag
#' @export
setGeneric("lag", function(x, ...) { standardGeneric("lag") })

#' @rdname last
#' @export
setGeneric("last", function(x, ...) { standardGeneric("last") })

#' @rdname last_day
#' @export
setGeneric("last_day", function(x) { standardGeneric("last_day") })

#' @rdname lead
#' @export
setGeneric("lead", function(x, offset, defaultValue = NULL) { standardGeneric("lead") })

#' @rdname least
#' @export
setGeneric("least", function(x, ...) { standardGeneric("least") })

#' @rdname levenshtein
#' @export
setGeneric("levenshtein", function(y, x) { standardGeneric("levenshtein") })

#' @rdname lit
#' @export
setGeneric("lit", function(x) { standardGeneric("lit") })

#' @rdname locate
#' @export
setGeneric("locate", function(substr, str, ...) { standardGeneric("locate") })

#' @rdname lower
#' @export
setGeneric("lower", function(x) { standardGeneric("lower") })

#' @rdname lpad
#' @export
setGeneric("lpad", function(x, len, pad) { standardGeneric("lpad") })

#' @rdname ltrim
#' @export
setGeneric("ltrim", function(x) { standardGeneric("ltrim") })

#' @rdname md5
#' @export
setGeneric("md5", function(x) { standardGeneric("md5") })

#' @rdname minute
#' @export
setGeneric("minute", function(x) { standardGeneric("minute") })

#' @param x empty. Should be used with no argument.
#' @rdname monotonically_increasing_id
#' @export
setGeneric("monotonically_increasing_id",
           function(x = "missing") { standardGeneric("monotonically_increasing_id") })

#' @rdname month
#' @export
setGeneric("month", function(x) { standardGeneric("month") })

#' @rdname months_between
#' @export
setGeneric("months_between", function(y, x) { standardGeneric("months_between") })

#' @rdname n
#' @export
setGeneric("n", function(x) { standardGeneric("n") })

#' @rdname nanvl
#' @export
setGeneric("nanvl", function(y, x) { standardGeneric("nanvl") })

#' @rdname negate
#' @export
setGeneric("negate", function(x) { standardGeneric("negate") })

#' @rdname next_day
#' @export
setGeneric("next_day", function(y, x) { standardGeneric("next_day") })

#' @rdname ntile
#' @export
setGeneric("ntile", function(x) { standardGeneric("ntile") })

#' @rdname countDistinct
#' @export
setGeneric("n_distinct", function(x, ...) { standardGeneric("n_distinct") })

#' @param x empty. Should be used with no argument.
#' @rdname percent_rank
#' @export
setGeneric("percent_rank", function(x = "missing") { standardGeneric("percent_rank") })

#' @rdname pmod
#' @export
setGeneric("pmod", function(y, x) { standardGeneric("pmod") })

#' @rdname posexplode
#' @export
setGeneric("posexplode", function(x) { standardGeneric("posexplode") })

#' @rdname quarter
#' @export
setGeneric("quarter", function(x) { standardGeneric("quarter") })

#' @rdname rand
#' @export
setGeneric("rand", function(seed) { standardGeneric("rand") })

#' @rdname randn
#' @export
setGeneric("randn", function(seed) { standardGeneric("randn") })

#' @rdname rank
#' @export
setGeneric("rank", function(x, ...) { standardGeneric("rank") })

#' @rdname regexp_extract
#' @export
setGeneric("regexp_extract", function(x, pattern, idx) { standardGeneric("regexp_extract") })

#' @rdname regexp_replace
#' @export
setGeneric("regexp_replace",
           function(x, pattern, replacement) { standardGeneric("regexp_replace") })

#' @rdname reverse
#' @export
setGeneric("reverse", function(x) { standardGeneric("reverse") })

#' @rdname rint
#' @export
setGeneric("rint", function(x) { standardGeneric("rint") })

#' @param x empty. Should be used with no argument.
#' @rdname row_number
#' @export
setGeneric("row_number", function(x = "missing") { standardGeneric("row_number") })

#' @rdname rpad
#' @export
setGeneric("rpad", function(x, len, pad) { standardGeneric("rpad") })

#' @rdname rtrim
#' @export
setGeneric("rtrim", function(x) { standardGeneric("rtrim") })

#' @rdname sd
#' @export
setGeneric("sd", function(x, na.rm = FALSE) { standardGeneric("sd") })

#' @rdname second
#' @export
setGeneric("second", function(x) { standardGeneric("second") })

#' @rdname sha1
#' @export
setGeneric("sha1", function(x) { standardGeneric("sha1") })

#' @rdname sha2
#' @export
setGeneric("sha2", function(y, x) { standardGeneric("sha2") })

#' @rdname shiftLeft
#' @export
setGeneric("shiftLeft", function(y, x) { standardGeneric("shiftLeft") })

#' @rdname shiftRight
#' @export
setGeneric("shiftRight", function(y, x) { standardGeneric("shiftRight") })

#' @rdname shiftRightUnsigned
#' @export
setGeneric("shiftRightUnsigned", function(y, x) { standardGeneric("shiftRightUnsigned") })

#' @rdname sign
#' @export
setGeneric("signum", function(x) { standardGeneric("signum") })

#' @rdname size
#' @export
setGeneric("size", function(x) { standardGeneric("size") })

#' @rdname skewness
#' @export
setGeneric("skewness", function(x) { standardGeneric("skewness") })

#' @rdname sort_array
#' @export
setGeneric("sort_array", function(x, asc = TRUE) { standardGeneric("sort_array") })

#' @rdname soundex
#' @export
setGeneric("soundex", function(x) { standardGeneric("soundex") })

#' @param x empty. Should be used with no argument.
#' @rdname spark_partition_id
#' @export
setGeneric("spark_partition_id", function(x = "missing") { standardGeneric("spark_partition_id") })

#' @rdname sd
#' @export
setGeneric("stddev", function(x) { standardGeneric("stddev") })

#' @rdname stddev_pop
#' @export
setGeneric("stddev_pop", function(x) { standardGeneric("stddev_pop") })

#' @rdname stddev_samp
#' @export
setGeneric("stddev_samp", function(x) { standardGeneric("stddev_samp") })

#' @rdname struct
#' @export
setGeneric("struct", function(x, ...) { standardGeneric("struct") })

#' @rdname substring_index
#' @export
setGeneric("substring_index", function(x, delim, count) { standardGeneric("substring_index") })

#' @rdname sumDistinct
#' @export
setGeneric("sumDistinct", function(x) { standardGeneric("sumDistinct") })

#' @rdname toDegrees
#' @export
setGeneric("toDegrees", function(x) { standardGeneric("toDegrees") })

#' @rdname toRadians
#' @export
setGeneric("toRadians", function(x) { standardGeneric("toRadians") })

#' @rdname to_date
#' @export
setGeneric("to_date", function(x) { standardGeneric("to_date") })

#' @rdname to_utc_timestamp
#' @export
setGeneric("to_utc_timestamp", function(y, x) { standardGeneric("to_utc_timestamp") })

#' @rdname translate
#' @export
setGeneric("translate", function(x, matchingString, replaceString) { standardGeneric("translate") })

#' @rdname trim
#' @export
setGeneric("trim", function(x) { standardGeneric("trim") })

#' @rdname unbase64
#' @export
setGeneric("unbase64", function(x) { standardGeneric("unbase64") })

#' @rdname unhex
#' @export
setGeneric("unhex", function(x) { standardGeneric("unhex") })

#' @rdname unix_timestamp
#' @export
setGeneric("unix_timestamp", function(x, format) { standardGeneric("unix_timestamp") })

#' @rdname upper
#' @export
setGeneric("upper", function(x) { standardGeneric("upper") })

#' @rdname var
#' @export
setGeneric("var", function(x, y = NULL, na.rm = FALSE, use) { standardGeneric("var") })

#' @rdname var
#' @export
setGeneric("variance", function(x) { standardGeneric("variance") })

#' @rdname var_pop
#' @export
setGeneric("var_pop", function(x) { standardGeneric("var_pop") })

#' @rdname var_samp
#' @export
setGeneric("var_samp", function(x) { standardGeneric("var_samp") })

#' @rdname weekofyear
#' @export
setGeneric("weekofyear", function(x) { standardGeneric("weekofyear") })

#' @rdname window
#' @export
setGeneric("window", function(x, ...) { standardGeneric("window") })

#' @rdname year
#' @export
setGeneric("year", function(x) { standardGeneric("year") })

#' @rdname spark.glm
#' @export
setGeneric("spark.glm", function(data, formula, ...) { standardGeneric("spark.glm") })

#' @rdname glm
#' @export
setGeneric("glm")

#' @param object a fitted ML model object.
#' @param ... additional argument(s) passed to the method.
#' @rdname predict
#' @export
setGeneric("predict", function(object, ...) { standardGeneric("predict") })

#' @rdname rbind
#' @export
setGeneric("rbind", signature = "...")

#' @rdname spark.kmeans
#' @export
setGeneric("spark.kmeans", function(data, formula, ...) { standardGeneric("spark.kmeans") })

#' @rdname fitted
#' @export
setGeneric("fitted")

#' @rdname spark.naiveBayes
#' @export
setGeneric("spark.naiveBayes", function(data, formula, ...) { standardGeneric("spark.naiveBayes") })

#' @rdname spark.survreg
#' @export
setGeneric("spark.survreg", function(data, formula) { standardGeneric("spark.survreg") })

#' @param object a fitted ML model object.
#' @param path the directory where the model is saved.
#' @param ... additional argument(s) passed to the method.
#' @rdname write.ml
#' @export
setGeneric("write.ml", function(object, path, ...) { standardGeneric("write.ml") })<|MERGE_RESOLUTION|>--- conflicted
+++ resolved
@@ -47,15 +47,9 @@
              standardGeneric("collectPartition")
            })
 
-<<<<<<< HEAD
-# @rdname count
-# @export
-setGeneric("count", function(x) { standardGeneric("count") })
-=======
 setGeneric("countRDD", function(x) { standardGeneric("countRDD") })
 
 setGeneric("lengthRDD", function(x) { standardGeneric("lengthRDD") })
->>>>>>> ec5f157a
 
 # @rdname countByValue
 # @export
@@ -82,14 +76,7 @@
 # @export
 setGeneric("filterRDD", function(x, f) { standardGeneric("filterRDD") })
 
-<<<<<<< HEAD
-
-# @rdname first
-# @export
-setGeneric("first", function(x, ...) { standardGeneric("first") })
-=======
 setGeneric("firstRDD", function(x, ...) { standardGeneric("firstRDD") })
->>>>>>> ec5f157a
 
 # @rdname flatMap
 # @export
@@ -415,19 +402,16 @@
 #' @export
 setGeneric("attach")
 
-<<<<<<< HEAD
+#' @rdname cache
+#' @export
+setGeneric("cache", function(x) { standardGeneric("cache") })
+
+#' @rdname collect
+#' @export
+setGeneric("collect", function(x, ...) { standardGeneric("collect") })
+
 #' @param do.NULL Currently not used.
 #' @param prefix Currently not used.
-=======
-#' @rdname cache
-#' @export
-setGeneric("cache", function(x) { standardGeneric("cache") })
-
-#' @rdname collect
-#' @export
-setGeneric("collect", function(x, ...) { standardGeneric("collect") })
-
->>>>>>> ec5f157a
 #' @rdname columns
 #' @export
 setGeneric("colnames", function(x, do.NULL = TRUE, prefix = "col") { standardGeneric("colnames") })
